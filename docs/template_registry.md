# Template Registry

A simple, thread-safe place to discover and fetch dataset templates for MDIO.

## Why use it

- One place to find all available templates
- Safe to use across threads and the whole app (singleton)
- Every fetch gives you your own editable copy (no side effects)
- Comes preloaded with common seismic templates

<<<<<<< HEAD
## Features

- **Singleton Pattern**: Ensures only one registry instance exists
- **Thread Safety**: All operations are thread-safe using locks
- **Global Access**: Convenient global functions for common operations
- **Advanced Support**: Reset functionality for environment re-usability.
- **Default Templates**: The registry is instantiated with the default set of templates:
  - PostStack2DTime
  - PostStack3DTime
  - SeismicPreStack
  - PreStackCdpGathers3DTime
  - PreStackShotGathers3DTime
  - PostStack2DDepth
  - PostStack3DDepth
  - PreStackCdpGathers3DDepth
  - PreStackShotGathers3DDepth

## Usage
=======
```{note}
Fetching a template with `get_template()` returns a deep copy. Editing it will not change the
registry or anyone else’s copy.
```
>>>>>>> 693bf0b1

## Quick start

```python
from mdio.builder.template_registry import get_template, list_templates

# See what's available
print(list_templates())
# e.g. ["Seismic2DPostStackTime", "Seismic3DPostStackDepth", ...]

# Grab a template by name
template = get_template("Seismic3DPostStackTime")

# Customize your copy (safe)
template.add_units({"amplitude": "unitless"})
```

## Common tasks

### Fetch a template you can edit

```python
from mdio.builder.template_registry import get_template

template = get_template("Seismic2DPostStackDepth")
# Use/modify template freely — it’s your copy
```

### List available templates

```python
from mdio.builder.template_registry import list_templates

names = list_templates()
for name in names:
    print(name)
```

### Check if a template exists

```python
from mdio.builder.template_registry import is_template_registered

if is_template_registered("Seismic3DPostStackTime"):
    ...  # safe to fetch
```

### Register your own template (optional)

If you have a custom template class, register an instance so others can fetch it by name:

```python
from typing import Any
from mdio.builder.template_registry import register_template
from mdio.builder.templates.base import AbstractDatasetTemplate
from mdio.builder.templates.types import SeismicDataDomain


class MyTemplate(AbstractDatasetTemplate):
    def __init__(self, domain: SeismicDataDomain = "time"):
        super().__init__(domain)

    @property
    def _name(self) -> str:
        # The public name becomes something like "MyTemplateTime"
        return f"MyTemplate{self._data_domain.capitalize()}"

    def _load_dataset_attributes(self) -> dict[str, Any]:
        return {"surveyType": "2D", "gatherType": "custom"}


# Make it available globally
registered_name = register_template(MyTemplate("time"))
print(registered_name)  # "MyTemplateTime"
```

```{tip}
Use `list_templates()` to discover the exact names to pass to `get_template()`.
```

## Troubleshooting

- KeyError: “Template 'XYZ' is not registered.”
  - The name is wrong or not registered yet.
  - Call `list_templates()` to see valid names, or `is_template_registered(name)` to check first.

## FAQ

- Do I need to create a TemplateRegistry instance?
  No. Use the global helpers: `get_template`, `list_templates`, `register_template`, and `is_template_registered`.
- Are templates shared between callers or threads?
  No. Each `get_template()` call returns a deep-copied instance that is safe to modify independently.

## API reference

```{eval-rst}
.. automodule:: mdio.builder.template_registry
   :members:
```<|MERGE_RESOLUTION|>--- conflicted
+++ resolved
@@ -9,31 +9,10 @@
 - Every fetch gives you your own editable copy (no side effects)
 - Comes preloaded with common seismic templates
 
-<<<<<<< HEAD
-## Features
-
-- **Singleton Pattern**: Ensures only one registry instance exists
-- **Thread Safety**: All operations are thread-safe using locks
-- **Global Access**: Convenient global functions for common operations
-- **Advanced Support**: Reset functionality for environment re-usability.
-- **Default Templates**: The registry is instantiated with the default set of templates:
-  - PostStack2DTime
-  - PostStack3DTime
-  - SeismicPreStack
-  - PreStackCdpGathers3DTime
-  - PreStackShotGathers3DTime
-  - PostStack2DDepth
-  - PostStack3DDepth
-  - PreStackCdpGathers3DDepth
-  - PreStackShotGathers3DDepth
-
-## Usage
-=======
 ```{note}
 Fetching a template with `get_template()` returns a deep copy. Editing it will not change the
 registry or anyone else’s copy.
 ```
->>>>>>> 693bf0b1
 
 ## Quick start
 
