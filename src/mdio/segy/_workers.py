"""Low level workers for parsing and writing SEG-Y to Zarr."""

from __future__ import annotations

import os
from typing import TYPE_CHECKING
from typing import TypedDict
from typing import cast

import numpy as np
from segy import SegyFile
from segy.indexing import merge_cat_file

from mdio.api.io import to_mdio
from mdio.builder.schemas.dtype import ScalarType
from mdio.segy._disaster_recovery_wrapper import get_header_raw_and_transformed

if TYPE_CHECKING:
    from segy.arrays import HeaderArray
    from segy.config import SegySettings
    from segy.schema import SegySpec
    from upath import UPath
    from xarray import Dataset as xr_Dataset
    from zarr import Array as zarr_Array

from xarray import Variable
from zarr.core.config import config as zarr_config

from mdio.builder.schemas.v1.stats import CenteredBinHistogram
from mdio.builder.schemas.v1.stats import SummaryStatistics
from mdio.builder.xarray_builder import _get_fill_value
from mdio.constants import UINT32_MAX


class SegyFileArguments(TypedDict):
    """Arguments to open SegyFile instance creation."""

    url: str
    spec: SegySpec | None
    settings: SegySettings | None


def header_scan_worker(
    segy_kw: SegyFileArguments, trace_range: tuple[int, int], subset: list[str] | None = None
) -> HeaderArray:
    """Header scan worker.

    If SegyFile is not open, it can either accept a path string or a handle that was opened in
    a different context manager.

    Args:
        segy_kw: Arguments to open SegyFile instance.
        trace_range: Tuple consisting of the trace ranges to read.
        subset: List of header names to filter and keep.

    Returns:
        HeaderArray parsed from SEG-Y library.
    """
    segy_file = SegyFile(**segy_kw)

    slice_ = slice(*trace_range)

    cloud_native_mode = os.getenv("MDIO__IMPORT__CLOUD_NATIVE", default="False")

    if cloud_native_mode.lower() in {"true", "1"}:
        trace_header = segy_file.trace[slice_].header
    else:
        trace_header = segy_file.header[slice_]

    if subset is not None:
        # struct field selection needs a list, not a tuple; a subset is a tuple from the template.
        trace_header = trace_header[list(subset)]

    # Get non-void fields from dtype and copy to new array for memory efficiency
    fields = trace_header.dtype.fields
    non_void_fields = [(name, dtype) for name, (dtype, _) in fields.items()]
    new_dtype = np.dtype(non_void_fields)

    # Copy to non-padded memory, ndmin is to handle the case where there is 1 trace in block
    # (singleton) so we can concat and assign stuff later.
    trace_header = np.array(trace_header, dtype=new_dtype, ndmin=1)

    return cast("HeaderArray", trace_header)

def trace_worker(  # noqa: PLR0913
    segy_kw: SegyFileArguments,
    output_path: UPath,
    data_variable_name: str,
    region: dict[str, slice],
    grid_map: zarr_Array,
    dataset: xr_Dataset,
) -> SummaryStatistics | None:
    """Writes a subset of traces from a region of the dataset of Zarr file.

    Args:
        segy_kw: Arguments to open SegyFile instance.
        output_path: Universal Path for the output Zarr dataset
            (e.g. local file path or cloud storage URI) the location
            also includes storage options for cloud storage.
        data_variable_name: Name of the data variable to write.
        region: Region of the dataset to write to.
        grid_map: Zarr array mapping live traces to their positions in the dataset.
        dataset: Xarray dataset containing the data to write.

    Returns:
        SummaryStatistics object containing statistics about the written traces.
    """
    region_slices = tuple(region.values())
    local_grid_map = grid_map[region_slices[:-1]]  # minus last (vertical) axis

    not_null = local_grid_map != UINT32_MAX
    if not not_null.any():
        return None

    # Open the SEG-Y file in this process since the open file handles cannot be shared across processes.
    segy_file = SegyFile(**segy_kw)

    # Setting the zarr config to 1 thread to ensure we honor the `MDIO__IMPORT__MAX_WORKERS` environment variable.
    # The Zarr 3 engine utilizes multiple threads. This can lead to resource contention and unpredictable memory usage.
    zarr_config.set({"threading.max_workers": 1})

    live_trace_indexes = local_grid_map[not_null].tolist()

    header_key = "headers"
    raw_header_key = "raw_headers"
<<<<<<< HEAD

    # Used to disable the reverse transforms if we aren't going to write the raw headers
    do_reverse_transforms = False
=======
>>>>>>> 0df47854

    # Get subset of the dataset that has not yet been saved
    # The headers might not be present in the dataset
    worker_variables = [data_variable_name]
    if header_key in dataset.data_vars:  # Keeping the `if` here to allow for more worker configurations
        worker_variables.append(header_key)
    if raw_header_key in dataset.data_vars:
<<<<<<< HEAD
        do_reverse_transforms = True
=======
>>>>>>> 0df47854
        worker_variables.append(raw_header_key)

    raw_headers, transformed_headers, traces = get_header_raw_and_transformed(segy_file, live_trace_indexes, do_reverse_transforms=do_reverse_transforms)
    ds_to_write = dataset[worker_variables]

    if header_key in worker_variables:
        # Create temporary array for headers with the correct shape
        tmp_headers = np.zeros_like(dataset[header_key])
        tmp_headers[not_null] = transformed_headers
        # Create a new Variable object to avoid copying the temporary array
        # The ideal solution is to use `ds_to_write[header_key][:] = tmp_headers`
        # but Xarray appears to be copying memory instead of doing direct assignment.
        # TODO(BrianMichell): #614 Look into this further.
        ds_to_write[header_key] = Variable(
            ds_to_write[header_key].dims,
            tmp_headers,
            attrs=ds_to_write[header_key].attrs,
            encoding=ds_to_write[header_key].encoding,  # Not strictly necessary, but safer than not doing it.
        )
<<<<<<< HEAD
    del transformed_headers  # Manage memory
    if raw_header_key in worker_variables:
        tmp_raw_headers = np.zeros_like(dataset[raw_header_key])
        tmp_raw_headers[not_null] = raw_headers.view("|V240")
=======
    if raw_header_key in worker_variables:
        tmp_raw_headers = np.zeros_like(dataset[raw_header_key])

        # Get the indices where we need to place results
        live_mask = not_null
        live_positions = np.where(live_mask.ravel())[0]

        if len(live_positions) > 0:
            # Calculate byte ranges for headers
            header_size = 240
            trace_offset = segy_file.spec.trace.offset
            trace_itemsize = segy_file.spec.trace.itemsize

            starts = []
            ends = []
            for global_trace_idx in live_trace_indexes:
                header_start = trace_offset + global_trace_idx * trace_itemsize
                header_end = header_start + header_size
                starts.append(header_start)
                ends.append(header_end)

            # Capture raw bytes
            raw_header_bytes = merge_cat_file(segy_file.fs, segy_file.url, starts, ends)

            # Convert and place results
            raw_headers_array = np.frombuffer(bytes(raw_header_bytes), dtype="|V240")
            tmp_raw_headers.ravel()[live_positions] = raw_headers_array

>>>>>>> 0df47854
        ds_to_write[raw_header_key] = Variable(
            ds_to_write[raw_header_key].dims,
            tmp_raw_headers,
            attrs=ds_to_write[raw_header_key].attrs,
<<<<<<< HEAD
            encoding=ds_to_write[raw_header_key].encoding,  # Not strictly necessary, but safer than not doing it.
=======
            encoding=ds_to_write[raw_header_key].encoding,
>>>>>>> 0df47854
        )

    del raw_headers  # Manage memory
    data_variable = ds_to_write[data_variable_name]
    fill_value = _get_fill_value(ScalarType(data_variable.dtype.name))
    tmp_samples = np.full_like(data_variable, fill_value=fill_value)
    tmp_samples[not_null] = traces.sample
    # Create a new Variable object to avoid copying the temporary array
    # TODO(BrianMichell): #614 Look into this further.
    ds_to_write[data_variable_name] = Variable(
        ds_to_write[data_variable_name].dims,
        tmp_samples,
        attrs=ds_to_write[data_variable_name].attrs,
        encoding=ds_to_write[data_variable_name].encoding,  # Not strictly necessary, but safer than not doing it.
    )

    to_mdio(ds_to_write, output_path=output_path, region=region, mode="r+")

    histogram = CenteredBinHistogram(bin_centers=[], counts=[])
    return SummaryStatistics(
        count=traces.sample.size,
        min=traces.sample.min(),
        max=traces.sample.max(),
        sum=traces.sample.sum(),
        sum_squares=(traces.sample**2).sum(),
        histogram=histogram,
    )<|MERGE_RESOLUTION|>--- conflicted
+++ resolved
@@ -123,12 +123,9 @@
 
     header_key = "headers"
     raw_header_key = "raw_headers"
-<<<<<<< HEAD
 
     # Used to disable the reverse transforms if we aren't going to write the raw headers
     do_reverse_transforms = False
-=======
->>>>>>> 0df47854
 
     # Get subset of the dataset that has not yet been saved
     # The headers might not be present in the dataset
@@ -136,10 +133,8 @@
     if header_key in dataset.data_vars:  # Keeping the `if` here to allow for more worker configurations
         worker_variables.append(header_key)
     if raw_header_key in dataset.data_vars:
-<<<<<<< HEAD
+
         do_reverse_transforms = True
-=======
->>>>>>> 0df47854
         worker_variables.append(raw_header_key)
 
     raw_headers, transformed_headers, traces = get_header_raw_and_transformed(segy_file, live_trace_indexes, do_reverse_transforms=do_reverse_transforms)
@@ -159,51 +154,17 @@
             attrs=ds_to_write[header_key].attrs,
             encoding=ds_to_write[header_key].encoding,  # Not strictly necessary, but safer than not doing it.
         )
-<<<<<<< HEAD
     del transformed_headers  # Manage memory
     if raw_header_key in worker_variables:
         tmp_raw_headers = np.zeros_like(dataset[raw_header_key])
         tmp_raw_headers[not_null] = raw_headers.view("|V240")
-=======
-    if raw_header_key in worker_variables:
-        tmp_raw_headers = np.zeros_like(dataset[raw_header_key])
 
-        # Get the indices where we need to place results
-        live_mask = not_null
-        live_positions = np.where(live_mask.ravel())[0]
-
-        if len(live_positions) > 0:
-            # Calculate byte ranges for headers
-            header_size = 240
-            trace_offset = segy_file.spec.trace.offset
-            trace_itemsize = segy_file.spec.trace.itemsize
-
-            starts = []
-            ends = []
-            for global_trace_idx in live_trace_indexes:
-                header_start = trace_offset + global_trace_idx * trace_itemsize
-                header_end = header_start + header_size
-                starts.append(header_start)
-                ends.append(header_end)
-
-            # Capture raw bytes
-            raw_header_bytes = merge_cat_file(segy_file.fs, segy_file.url, starts, ends)
-
-            # Convert and place results
-            raw_headers_array = np.frombuffer(bytes(raw_header_bytes), dtype="|V240")
-            tmp_raw_headers.ravel()[live_positions] = raw_headers_array
-
->>>>>>> 0df47854
         ds_to_write[raw_header_key] = Variable(
             ds_to_write[raw_header_key].dims,
             tmp_raw_headers,
             attrs=ds_to_write[raw_header_key].attrs,
-<<<<<<< HEAD
             encoding=ds_to_write[raw_header_key].encoding,  # Not strictly necessary, but safer than not doing it.
-=======
-            encoding=ds_to_write[raw_header_key].encoding,
->>>>>>> 0df47854
-        )
+
 
     del raw_headers  # Manage memory
     data_variable = ds_to_write[data_variable_name]
