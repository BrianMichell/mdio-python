"""Low level workers for parsing and writing SEG-Y to Zarr."""

from __future__ import annotations

import os
from typing import TYPE_CHECKING
from typing import TypedDict
from typing import cast

import numpy as np
from segy import SegyFile

from mdio.api.io import to_mdio
from mdio.builder.schemas.dtype import ScalarType
from mdio.segy._disaster_recovery_wrapper import get_header_raw_and_transformed

if TYPE_CHECKING:
    from segy.arrays import HeaderArray
    from segy.config import SegySettings
    from segy.schema import SegySpec
    from upath import UPath
    from xarray import Dataset as xr_Dataset
    from zarr import Array as zarr_Array

from xarray import Variable
from zarr.core.config import config as zarr_config

from mdio.builder.schemas.v1.stats import CenteredBinHistogram
from mdio.builder.schemas.v1.stats import SummaryStatistics
from mdio.builder.xarray_builder import _get_fill_value
from mdio.constants import fill_value_map


class SegyFileArguments(TypedDict):
    """Arguments to open SegyFile instance creation."""

    url: str
    spec: SegySpec | None
    settings: SegySettings | None


def header_scan_worker(
    segy_kw: SegyFileArguments, trace_range: tuple[int, int], subset: list[str] | None = None
) -> HeaderArray:
    """Header scan worker.

    If SegyFile is not open, it can either accept a path string or a handle that was opened in
    a different context manager.

    Args:
        segy_kw: Arguments to open SegyFile instance.
        trace_range: Tuple consisting of the trace ranges to read.
        subset: List of header names to filter and keep.

    Returns:
        HeaderArray parsed from SEG-Y library.
    """
    segy_file = SegyFile(**segy_kw)

    slice_ = slice(*trace_range)

    cloud_native_mode = os.getenv("MDIO__IMPORT__CLOUD_NATIVE", default="False")

    if cloud_native_mode.lower() in {"true", "1"}:
        trace_header = segy_file.trace[slice_].header
    else:
        trace_header = segy_file.header[slice_]

    if subset is not None:
        # struct field selection needs a list, not a tuple; a subset is a tuple from the template.
        trace_header = trace_header[list(subset)]

    # Get non-void fields from dtype and copy to new array for memory efficiency
    fields = trace_header.dtype.fields
    non_void_fields = [(name, dtype) for name, (dtype, _) in fields.items()]
    new_dtype = np.dtype(non_void_fields)

    # Copy to non-padded memory, ndmin is to handle the case where there is 1 trace in block
    # (singleton) so we can concat and assign stuff later.
    trace_header = np.array(trace_header, dtype=new_dtype, ndmin=1)

    return cast("HeaderArray", trace_header)


def trace_worker(  # noqa: PLR0913
    segy_kw: SegyFileArguments,
    output_path: UPath,
    data_variable_name: str,
    region: dict[str, slice],
    grid_map: zarr_Array,
    dataset: xr_Dataset,
) -> SummaryStatistics | None:
    """Writes a subset of traces from a region of the dataset of Zarr file.

    Args:
        segy_kw: Arguments to open SegyFile instance.
        output_path: Universal Path for the output Zarr dataset
            (e.g. local file path or cloud storage URI) the location
            also includes storage options for cloud storage.
        data_variable_name: Name of the data variable to write.
        region: Region of the dataset to write to.
        grid_map: Zarr array mapping live traces to their positions in the dataset.
        dataset: Xarray dataset containing the data to write.

    Returns:
        SummaryStatistics object containing statistics about the written traces.
    """
    region_slices = tuple(region.values())
    local_grid_map = grid_map[region_slices[:-1]]  # minus last (vertical) axis

    # The dtype.max is the sentinel value for the grid map.
    # Normally, this is uint32, but some grids need to be promoted to uint64.
    not_null = local_grid_map != fill_value_map.get(local_grid_map.dtype.name)
    if not not_null.any():
        return None

    # Open the SEG-Y file in this process since the open file handles cannot be shared across processes.
    segy_file = SegyFile(**segy_kw)

    # Setting the zarr config to 1 thread to ensure we honor the `MDIO__IMPORT__MAX_WORKERS` environment variable.
    # The Zarr 3 engine utilizes multiple threads. This can lead to resource contention and unpredictable memory usage.
    zarr_config.set({"threading.max_workers": 1})

    live_trace_indexes = local_grid_map[not_null].tolist()

    header_key = "headers"
    raw_header_key = "raw_headers"

    # Used to disable the reverse transforms if we aren't going to write the raw headers
    do_reverse_transforms = False

    # Get subset of the dataset that has not yet been saved
    # The headers might not be present in the dataset
    worker_variables = [data_variable_name]
    if header_key in dataset.data_vars:  # Keeping the `if` here to allow for more worker configurations
        worker_variables.append(header_key)
    if raw_header_key in dataset.data_vars:
        do_reverse_transforms = True
        worker_variables.append(raw_header_key)

    raw_headers, transformed_headers, traces = get_header_raw_and_transformed(
        segy_file, live_trace_indexes, do_reverse_transforms=do_reverse_transforms
    )
    ds_to_write = dataset[worker_variables]

    if header_key in worker_variables:
<<<<<<< HEAD
        # Create temporary array for headers with the correct shape
=======
        # TODO(BrianMichell): Implement this better so that we can enable fill values without changing the code
        # https://github.com/TGSAI/mdio-python/issues/584
>>>>>>> 320b3922
        tmp_headers = np.zeros_like(dataset[header_key])
        tmp_headers[not_null] = transformed_headers
        # Create a new Variable object to avoid copying the temporary array
        # The ideal solution is to use `ds_to_write[header_key][:] = tmp_headers`
        # but Xarray appears to be copying memory instead of doing direct assignment.
        # TODO(BrianMichell): #614 Look into this further.
        # https://github.com/TGSAI/mdio-python/issues/584
        ds_to_write[header_key] = Variable(
            ds_to_write[header_key].dims,
            tmp_headers,
            attrs=ds_to_write[header_key].attrs,
            encoding=ds_to_write[header_key].encoding,  # Not strictly necessary, but safer than not doing it.
        )
    del transformed_headers  # Manage memory
    if raw_header_key in worker_variables:
        tmp_raw_headers = np.zeros_like(dataset[raw_header_key])
        tmp_raw_headers[not_null] = raw_headers.view("|V240")

        ds_to_write[raw_header_key] = Variable(
            ds_to_write[raw_header_key].dims,
            tmp_raw_headers,
            attrs=ds_to_write[raw_header_key].attrs,
            encoding=ds_to_write[raw_header_key].encoding,  # Not strictly necessary, but safer than not doing it.
        )

    del raw_headers  # Manage memory
    data_variable = ds_to_write[data_variable_name]
    fill_value = _get_fill_value(ScalarType(data_variable.dtype.name))
    tmp_samples = np.full_like(data_variable, fill_value=fill_value)
    tmp_samples[not_null] = traces.sample

    # TODO(BrianMichell): #614 Look into this further.
    # https://github.com/TGSAI/mdio-python/issues/584
    ds_to_write[data_variable_name] = Variable(
        ds_to_write[data_variable_name].dims,
        tmp_samples,
        attrs=ds_to_write[data_variable_name].attrs,
        encoding=ds_to_write[data_variable_name].encoding,  # Not strictly necessary, but safer than not doing it.
    )

    to_mdio(ds_to_write, output_path=output_path, region=region, mode="r+")

    nonzero_samples = np.ma.masked_values(traces.sample, 0, copy=False)
    histogram = CenteredBinHistogram(bin_centers=[], counts=[])
    return SummaryStatistics(
        count=nonzero_samples.count(),
        min=nonzero_samples.min(),
        max=nonzero_samples.max(),
        sum=nonzero_samples.sum(dtype="float64"),
        sum_squares=(np.ma.power(nonzero_samples, 2).sum(dtype="float64")),
        histogram=histogram,
    )<|MERGE_RESOLUTION|>--- conflicted
+++ resolved
@@ -144,12 +144,8 @@
     ds_to_write = dataset[worker_variables]
 
     if header_key in worker_variables:
-<<<<<<< HEAD
-        # Create temporary array for headers with the correct shape
-=======
         # TODO(BrianMichell): Implement this better so that we can enable fill values without changing the code
         # https://github.com/TGSAI/mdio-python/issues/584
->>>>>>> 320b3922
         tmp_headers = np.zeros_like(dataset[header_key])
         tmp_headers[not_null] = transformed_headers
         # Create a new Variable object to avoid copying the temporary array
